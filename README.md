# Commander

A lightweight CLI tool extending Frappe Bench to add support for creating DocTypes with fields through the command line to better support development using AI based IDEs.

> **Note:** This is experimental software, not recommended for production use. Commander is part of a wider initiative to make Frappe application development natively agentic—moving beyond low-code to "vibe codable" development from within. This works alongside [frappe_ElevenLabs](https://github.com/tridz-dev/frappe_ElevenLabs) (voice AI interface) and [agent_flo](https://github.com/tridz-dev/agent_flo) (multi model, multi agent workflows). We expect these initiatives to compound and merge over time.

## Overview

Commander eliminates the need to manually create DocTypes through the Desk UI or write JSON files. It provides a simple, declarative CLI interface to generate Frappe DocTypes with field definitions, validation rules, and permissions in seconds.

**Key Features:**
- Create new DocTypes with fields via CLI
- Add custom fields to existing standard DocTypes without modifying JSON files
- Full control over field properties, positioning, and behavior
- Safe customization that persists across Frappe updates


## Installation

```bash
# Get the app
cd /path/to/frappe-bench
bench get-app https://github.com/esafwan/frappe_commander.git

# Install on a site
bench --site your-site install-app commander
```

## Usage

### Basic Example

```bash
# Non-interactive mode (all arguments provided)
bench --site mysite new-doctype "Product" \
  -f "product_name:Data:*" \
  -f "price:Currency" \
  -f "description:Text" \
  -m "Custom"

# Interactive mode (prompts for missing info)
bench --site mysite new-doctype "Product"
# Will guide you through adding fields and selecting module

# Show comprehensive help
bench commander-help
bench commander-help --field-types
bench commander-help --examples
```

### Field Definition Syntax

```
<fieldname>:<fieldtype>[:<attribute1>[:<attribute2>...]]
```

**Examples:**
- `name:Data:*` - Required Data field
- `email:Data:*:unique` - Required + unique
- `status:Select:options=Open,Closed` - Select with options
- `customer:Link:options=Customer` - Link to Customer DocType
- `amount:Currency:?=0` - Currency with default value
- `description:Text:readonly` - Read-only text field

### Supported Field Types

Data, Text, Int, Float, Date, Datetime, Select, Link, Table, Check, Currency, Percent

### Supported Attributes

#### Basic Attributes (for new DocTypes and custom fields)

| Attribute | Syntax | Effect |
|-----------|--------|--------|
| Required | `*` | Sets field as mandatory |
| Unique | `unique` | Adds unique constraint |
| Read-only | `readonly` | Makes field read-only |
| Options | `options=<val>` | Sets options for Select/Link/Table |
| Default | `?=<val>` | Sets default value |
| Label | `label=<text>` | Custom field label |

#### Custom Field Only Attributes

| Attribute | Syntax | Effect |
|-----------|--------|--------|
| Insert After | `insert_after=<fieldname>` or `--insert-after <fieldname>` | Position field after specified field |
| Hidden | `hidden` | Hide field from form view |
| In List View | `in_list_view` or `inlist` | Show field in list view |
| In Standard Filter | `in_standard_filter` or `infilter` | Show in standard filter dropdown |
| Bold | `bold` | Display field label in bold |
| Translatable | `translatable` | Enable field label translation |
| Bulk Edit | `allow_bulk_edit` or `bulk` | Allow bulk editing |
| Depends On | `depends_on=<expression>` | Show/hide based on condition |
| Mandatory Depends On | `mandatory_depends_on=<expression>` or `mandatory=<expression>` | Make field required based on condition |
| Read-only Depends On | `read_only_depends_on=<expression>` | Make field read-only based on condition |
| Fetch From | `fetch_from=<fieldname>` or `fetch=<fieldname>` | Fetch value from linked document |
| Description | `description=<text>` or `desc=<text>` | Field help text/description |
| Width | `width=<number>` | Field width in pixels |
| Precision | `precision=<number>` or `prec=<number>` | Decimal precision for numeric fields |

## Customizing Existing DocTypes

Commander supports customizing existing DocTypes (both standard and custom) by adding custom fields and modifying properties.

### Adding Custom Fields

Use `customize-doctype` to add custom fields to existing DocTypes.

**Simple Examples:**
```bash
# Add a single custom field
bench --site mysite customize-doctype "Sales Invoice" \
  -f "notes:Text"

# Add multiple fields (inserted sequentially)
bench --site mysite customize-doctype "Sales Invoice" \
  -f "priority:Select:options=Low,Medium,High" \
  -f "internal_notes:Text"

# Add fields after a specific field
bench --site mysite customize-doctype "Sales Invoice" \
  -f "custom_reference:Data" \
  -f "custom_contact:Link:options=Contact" \
  --insert-after "customer"
```

**Detailed Example:**
```bash
# Add complex custom fields with all attributes
bench --site mysite customize-doctype "Sales Invoice" \
  -f "custom_priority:Select:*:options=Low,Medium,High,Urgent:?=Medium" \
  -f "custom_notes:Text" \
  -f "custom_discount:Percent:?=0" \
  -f "custom_is_urgent:Check:?=0" \
  --insert-after "customer"
```

### Modifying Properties

Use `set-property` to modify DocType or field properties using Property Setters.

**Simple Examples:**
```bash
# Make a field required (property-type auto-detected)
bench --site mysite set-property "Sales Invoice" \
  --property "reqd" --value "1" \
  --field "customer"

# Hide a field
bench --site mysite set-property "Sales Invoice" \
  --property "hidden" --value "1" \
  --field "remarks"

# Enable copy on DocType
bench --site mysite set-property "Sales Invoice" \
  --property "allow_copy" --value "1"

# Make field read-only
bench --site mysite set-property "Sales Invoice" \
  --property "read_only" --value "1" \
  --field "grand_total"
```

**Detailed Examples:**
```bash
# Explicit property type specification
bench --site mysite set-property "Sales Invoice" \
  --property "label" --value "Customer Name" \
  --property-type "Data" \
  --field "customer"

# Set DocType-level property with explicit type
bench --site mysite set-property "Sales Invoice" \
  --property "title_field" --value "customer" \
  --property-type "Data"

# Set numeric property
bench --site mysite set-property "Sales Invoice" \
  --property "width" --value "200" \
  --property-type "Int" \
  --field "customer"
```

**Common Properties:**

| Property | Type | Description | Example |
|----------|------|-------------|---------|
| `reqd` | Check | Make field required | `--value "1"` |
| `hidden` | Check | Hide field | `--value "1"` |
| `read_only` | Check | Make field read-only | `--value "1"` |
| `allow_copy` | Check | Allow copying DocType | `--value "1"` |
| `in_list_view` | Check | Show in list view | `--value "1"` |
| `label` | Data | Change field label | `--value "New Label"` |
| `default` | Data | Set default value | `--value "Default"` |

### Complete Customization Workflow

```bash
# 1. Create a DocType
bench --site mysite new-doctype "Invoice" \
  -f "customer:Link:options=Customer" \
  -f "amount:Currency" \
  -m "Custom"

# 2. Add custom fields
bench --site mysite customize-doctype "Invoice" \
  -f "priority:Select:options=Low,Medium,High" \
  -f "notes:Text" \
  --insert-after "customer"

# 3. Modify properties
bench --site mysite set-property "Invoice" \
  --property "reqd" --value "1" \
  --field "customer"

bench --site mysite set-property "Invoice" \
  --property "allow_copy" --value "1"
```

## Examples

### E-commerce

```bash
# Product catalog
bench --site mysite new-doctype "Product" \
  -f "product_code:Data:*:unique" \
  -f "product_name:Data:*" \
  -f "description:Text" \
  -f "price:Currency:*:?=0" \
  -f "stock:Int:?=0" \
  -f "category:Select:options=Electronics,Clothing,Food" \
  -m "Inventory"

# Orders
bench --site mysite new-doctype "Order" \
  -f "order_number:Data:*:unique:readonly" \
  -f "customer:Link:*:options=Customer" \
  -f "order_date:Date:*:?=Today" \
  -f "status:Select:*:options=Pending,Confirmed,Shipped,Delivered" \
  -f "total:Currency:?=0" \
  -m "Sales"
```

### CRM

```bash
# Lead management
bench --site mysite new-doctype "Lead" \
  -f "lead_name:Data:*" \
  -f "email:Data:unique" \
  -f "company:Data" \
  -f "status:Select:options=New,Qualified,Lost" \
  -f "notes:Text" \
  -m "CRM"
```

### Project Management

```bash
# Projects
bench --site mysite new-doctype "Project" \
  -f "project_name:Data:*" \
  -f "client:Link:options=Customer" \
  -f "start_date:Date:*" \
  -f "end_date:Date" \
  -f "status:Select:*:options=Planning,Active,On Hold,Completed" \
  -m "Projects"

# Tasks
bench --site mysite new-doctype "Task" \
  -f "task_title:Data:*" \
  -f "project:Link:*:options=Project" \
  -f "assigned_to:Link:options=User" \
  -f "priority:Select:options=Low,Medium,High,Urgent" \
  -f "status:Select:*:options=Open,In Progress,Done" \
  -m "Projects"
```

## Adding Custom Fields to Existing DocTypes

Commander allows you to add custom fields to **standard Frappe DocTypes** (like Customer, Sales Invoice, Item, etc.) without modifying their JSON files. Custom fields are stored separately and persist across Frappe updates.

### Quick Reference

```bash
# Simplest: Just fieldname and type (placed at end)
bench --site mysite add-custom-field "Customer" -f "notes:Text"

# Recommended: With positioning
bench --site mysite add-custom-field "Customer" \
  -f "notes:Text" \
  --insert-after "customer_name"

# Required field
bench --site mysite add-custom-field "Sales Invoice" \
  -f "delivery_date:Date:*" \
  --insert-after "posting_date"

# Field in list view
bench --site mysite add-custom-field "Item" \
  -f "batch_no:Data:inlist" \
  --insert-after "item_name"
```

### Why Custom Fields?

- ✅ **Safe**: Standard DocType JSON files remain untouched
- ✅ **Persistent**: Customizations survive Frappe updates
- ✅ **Flexible**: Full control over field properties and positioning
- ✅ **Version Control**: Can be exported and synced via fixtures

### Sensible Defaults

Commander applies sensible defaults automatically:

- ✅ **Fieldname**: Auto-prefixed with `custom_` if not already prefixed
- ✅ **Label**: Auto-generated from fieldname (e.g., `notes` → `Notes`, `custom_notes` → `Custom Notes`)
- ✅ **Position**: Placed at the end of the form if `--insert-after` is not specified
- ✅ **Visibility**: Field is visible (not hidden) by default
- ✅ **List View**: Field is not shown in list view by default
- ✅ **Standard Filter**: Field is not in standard filter by default

### Quick Start: Simple Examples

These examples show the simplest way to add custom fields. All defaults are applied automatically.

```bash
# Minimal: Just fieldname and type (placed at end, auto-prefixed with custom_)
bench --site mysite add-custom-field "Customer" -f "notes:Text"

# With positioning (recommended for better UX)
bench --site mysite add-custom-field "Customer" \
  -f "notes:Text" \
  --insert-after "customer_name"

# Required field
bench --site mysite add-custom-field "Sales Invoice" \
  -f "delivery_instructions:Text:*" \
  --insert-after "customer"

# Field visible in list view
bench --site mysite add-custom-field "Item" \
  -f "batch_no:Data:inlist" \
  --insert-after "item_name"

# Multiple attributes: required + unique + in list
bench --site mysite add-custom-field "Item" \
  -f "batch_no:Data:*:unique:inlist" \
  --insert-after "item_name"
```

**Note**: You don't need to prefix fieldnames with `custom_` - Commander does this automatically. Both `notes:Text` and `custom_notes:Text` work the same way.

### Detailed Examples: Full Control

These examples show advanced usage with all available options.

#### Field with Description and Help Text

```bash
bench --site mysite add-custom-field "Customer" \
  -f "tax_id:Data:*:desc=Tax identification number for compliance" \
  --insert-after "customer_name"
```

#### Conditional Field (Dependencies)

```bash
# Show field only when checkbox is checked
bench --site mysite add-custom-field "Sales Invoice" \
  -f "discount_reason:Text:depends_on=eval:doc.apply_discount==1" \
  --insert-after "discount_amount"

# Show field based on status
bench --site mysite add-custom-field "Sales Order" \
  -f "cancellation_reason:Text:depends_on=eval:doc.status=='Cancelled'" \
  --insert-after "status"

# Make field required based on condition
bench --site mysite add-custom-field "Sales Invoice" \
  -f "approval_notes:Text:mandatory_depends_on=eval:doc.grand_total>10000" \
  --insert-after "grand_total"

# Make field read-only based on condition
bench --site mysite add-custom-field "Sales Invoice" \
  -f "final_amount:Currency:read_only_depends_on=eval:doc.status=='Submitted'" \
  --insert-after "grand_total"
```

#### Fetch Value from Linked Document

```bash
# Fetch customer email from Customer DocType
bench --site mysite add-custom-field "Sales Invoice" \
  -f "customer_email:Data:fetch_from=customer.email_id" \
  --insert-after "customer"

# Fetch item category from Item DocType
bench --site mysite add-custom-field "Sales Invoice Item" \
  -f "item_category:Data:fetch_from=item.custom_category" \
  --insert-after "item_code"
```

#### Numeric Field with Precision and Width

```bash
bench --site mysite add-custom-field "Sales Invoice" \
  -f "service_charge:Currency:?=0:width=150:precision=2" \
  --insert-after "grand_total"
```

#### Select Field with Options and Styling

```bash
bench --site mysite add-custom-field "Customer" \
  -f "segment:Select:options=Enterprise,SMB,Startup:bold:translatable:inlist" \
  --insert-after "customer_name"
```

#### Hidden Field (Internal Use Only)

```bash
bench --site mysite add-custom-field "Customer" \
  -f "internal_notes:Text:hidden:desc=Internal team notes only"
```

#### Read-only Field with Default

```bash
bench --site mysite add-custom-field "Sales Invoice" \
  -f "invoice_number:Data:*:readonly:?=AUTO" \
  --insert-after "name"
```

### Real-World Examples: Extending Standard DocTypes

Complete examples showing how to extend common Frappe DocTypes.

#### Extend Customer DocType

```bash
# Customer segment (simple)
bench --site mysite add-custom-field "Customer" \
  -f "segment:Select:options=Enterprise,SMB,Startup:inlist" \
  --insert-after "customer_name"

# Credit limit (with formatting)
bench --site mysite add-custom-field "Customer" \
  -f "credit_limit:Currency:width=150:precision=2:?=0" \
  --insert-after "credit_limit"

# Internal notes (hidden from portal)
bench --site mysite add-custom-field "Customer" \
  -f "internal_notes:Text:hidden:desc=Internal team notes only"
```

#### Extend Sales Invoice DocType

```bash
# Delivery date (required)
bench --site mysite add-custom-field "Sales Invoice" \
  -f "delivery_date:Date:*" \
  --insert-after "posting_date"

# Delivery instructions
bench --site mysite add-custom-field "Sales Invoice" \
  -f "delivery_instructions:Text:desc=Special delivery instructions" \
  --insert-after "shipping_address"

# Discount approval (conditional - shows only for large discounts)
bench --site mysite add-custom-field "Sales Invoice" \
  -f "discount_approved_by:Link:options=User:depends_on=eval:doc.discount_amount>1000" \
  --insert-after "discount_amount"

# Project reference
bench --site mysite add-custom-field "Sales Invoice" \
  -f "project:Link:options=Project" \
  --insert-after "customer"
```

#### Extend Item DocType

```bash
# Batch tracking flag
bench --site mysite add-custom-field "Item" \
  -f "batch_required:Check:?=0:inlist" \
  --insert-after "has_batch_no"

# Expiry tracking flag
bench --site mysite add-custom-field "Item" \
  -f "expiry_tracking:Check:?=0" \
  --insert-after "has_expiry_date"

# Custom category (with styling)
bench --site mysite add-custom-field "Item" \
  -f "category:Select:options=Premium,Standard,Economy:inlist:bold" \
  --insert-after "item_group"

# Supplier part number
bench --site mysite add-custom-field "Item" \
  -f "supplier_part_no:Data:desc=Supplier's part number" \
  --insert-after "item_code"
```

#### Extend Sales Order DocType

```bash
# Expected delivery date
bench --site mysite add-custom-field "Sales Order" \
  -f "expected_delivery:Date:*" \
  --insert-after "delivery_date"

# Priority level (with default)
bench --site mysite add-custom-field "Sales Order" \
  -f "priority:Select:options=Low,Medium,High,Urgent:?=Medium:inlist:bold" \
  --insert-after "status"

# Special instructions (wide field)
bench --site mysite add-custom-field "Sales Order" \
  -f "special_instructions:Text:width=500" \
  --insert-after "terms"
```

### Field Positioning

Use `--insert-after` to control where your custom field appears in the form. If not specified, the field is placed at the end.

```bash
# Insert after a specific field (recommended)
bench --site mysite add-custom-field "Sales Invoice" \
  -f "field:Data" \
  --insert-after "customer"

# Or use insert_after in field definition
bench --site mysite add-custom-field "Sales Invoice" \
  -f "field:Data:insert_after=customer"

# No positioning = placed at end (default)
bench --site mysite add-custom-field "Sales Invoice" \
  -f "field:Data"
```

**Common positioning targets:**
- `customer` / `customer_name` - After customer field
- `item_code` - After item code
- `grand_total` - After grand total
- `status` - After status field
- `name` - At the beginning (after name field)
- `posting_date` - After posting date
- `shipping_address` - After shipping address

### Field Dependencies

Control field visibility, requirement, and read-only state based on other field values:

```bash
# Show/hide field based on condition
bench --site mysite add-custom-field "Sales Invoice" \
  -f "discount_reason:Text:depends_on=eval:doc.apply_discount==1" \
  --insert-after "discount_amount"

# Show field based on status
bench --site mysite add-custom-field "Sales Order" \
  -f "cancellation_reason:Text:depends_on=eval:doc.status=='Cancelled'" \
  --insert-after "status"

# Make field required based on condition
bench --site mysite add-custom-field "Sales Invoice" \
  -f "approval_notes:Text:mandatory_depends_on=eval:doc.grand_total>10000" \
  --insert-after "grand_total"

# Make field read-only based on condition
bench --site mysite add-custom-field "Sales Invoice" \
  -f "final_amount:Currency:read_only_depends_on=eval:doc.status=='Submitted'" \
  --insert-after "grand_total"

# Multiple conditions
bench --site mysite add-custom-field "Sales Invoice" \
  -f "approval:Link:options=User:depends_on=eval:doc.grand_total>10000 && doc.status=='Draft'"
```

### Fetching Values from Linked Documents

Automatically populate fields from linked DocTypes:

```bash
# Fetch customer email from Customer
bench --site mysite add-custom-field "Sales Invoice" \
  -f "custom_customer_email:Data:fetch_from=customer.email_id" \
  --insert-after "customer"

# Fetch item category from Item
bench --site mysite add-custom-field "Sales Invoice Item" \
  -f "custom_item_category:Data:fetch_from=item.custom_category" \
  --insert-after "item_code"
```

### Best Practices

1. **Don't worry about `custom_` prefix** - Commander adds it automatically
   ```bash
   # Both work the same way
   -f "notes:Text"           # Auto-prefixed to custom_notes
   -f "custom_notes:Text"    # Explicit prefix (also works)
   ```

2. **Always position fields** using `--insert-after` for better UX
   ```bash
   # Group related fields together
   --insert-after "customer"      # Customer-related fields
   --insert-after "grand_total"   # Financial fields
   --insert-after "status"        # Status-related fields
   ```

3. **Use descriptions** for clarity and help text
   ```bash
   -f "field:Data:desc=Explain what this field is for"
   ```

4. **Test field dependencies** carefully
   ```bash
   # Always test depends_on expressions in Desk UI after creation
   -f "field:Data:depends_on=eval:doc.status=='Active'"
   ```

5. **Refresh browser** after adding custom fields to see changes immediately

6. **Start simple, then enhance** - Add basic fields first, then add attributes as needed
   ```bash
   # Step 1: Add basic field
   bench --site mysite add-custom-field "Customer" -f "notes:Text" --insert-after "customer_name"
   
   # Step 2: Later, if needed, you can enhance it via Desk UI or recreate with more options
   ```

### Limitations

- ❌ Cannot add custom fields to Single DocTypes
- ❌ Cannot add custom fields to custom DocTypes (only standard DocTypes)
- ❌ Cannot modify standard field properties (use Property Setters via Desk UI)
- ❌ Field type changes require deleting and recreating the field

### Viewing Custom Fields

After adding custom fields, you can view them:

1. **In Desk UI**: Go to the DocType form and refresh
2. **Via Console**:
   ```python
   bench --site mysite console
   >>> frappe.get_meta("Sales Invoice").get_field("custom_notes")
   ```

### Removing Custom Fields

To remove a custom field, use Frappe console:

```python
bench --site mysite console
>>> frappe.delete_doc("Custom Field", "Sales Invoice-custom_notes")
>>> frappe.db.commit()
```

## Features

<<<<<<< HEAD
- Rapid DocType scaffolding from command line
- **Interactive mode** - Guided prompts for missing information
- **Comprehensive help system** - Detailed documentation and examples
- Human-readable field definition syntax
- Automatic module management
- Built-in validation and error checking
- Seamless integration with bench CLI
- Perfect for prototyping and scripting
=======
- **Rapid DocType scaffolding** from command line
- **Add custom fields** to existing standard DocTypes without touching JSON files
- **Human-readable field definition syntax** with comprehensive attribute support
- **Automatic module management** and field positioning
- **Built-in validation** and error checking
- **Seamless integration** with bench CLI
- **Perfect for prototyping** and scripting
- **Safe customization** that persists across Frappe updates
- **Rapid DocType scaffolding** - Create DocTypes from command line
- **Customize existing DocTypes** - Add custom fields and modify properties
- **Human-readable syntax** - Simple, declarative field definitions
- **Smart defaults** - Auto-detects property types for common operations
- **Automatic module management** - Handles module creation and validation
- **Built-in validation** - Error checking and helpful messages
- **Seamless integration** - Works with standard bench CLI
- **Perfect for prototyping** - Rapid iteration and scripting
>>>>>>> beef0901

## Use Cases

1. **Rapid prototyping** - Quickly test data model ideas
2. **CI/CD pipelines** - Generate DocTypes programmatically
3. **Project scaffolding** - Set up initial schema structure
4. **Extending standard DocTypes** - Add custom fields to Customer, Sales Invoice, Item, etc.
5. **Learning tool** - Understand Frappe schema structure
6. **Customization management** - Version control custom fields via CLI

## Documentation

For comprehensive documentation including:
- Architecture & implementation details
- Extension guides
- API reference
- Best practices
- Troubleshooting

See [AGENTS.md](AGENTS.md) - Complete technical documentation for developers and AI agents.

## Command Reference

### Create New DocType
### new-doctype

Create a new DocType with specified fields.

```bash
# Show command help
bench new-doctype --help

# Show comprehensive help
bench commander-help
bench commander-help --field-types
bench commander-help --examples

# Create with fields (non-interactive)
bench --site mysite new-doctype "DocType Name" \
  -f "field1:Type:*" \
  -f "field2:Type:?=default" \
  -m "Module"

# Interactive mode (prompts for missing info)
bench --site mysite new-doctype "DocType Name"
# Prompts for fields and module if not provided

# Create without fields (add later in Desk)
bench --site mysite new-doctype "Simple DocType"

# Disable interactive mode (fail if missing info)
bench --site mysite new-doctype "Product" --no-interact
```

## Interactive Mode

Commander supports an intuitive interactive mode that guides you through DocType creation:

```bash
$ bench --site mysite new-doctype "Product"

📦 Module selection:
   Module [Custom]: Inventory

❓ Add fields now? [Y/n]: y

🔧 Adding fields (leave empty to finish):
💡 Field definition examples:
   • name:Data:*                    (required text field)
   • price:Currency:?=0             (currency with default)
   ...

   Field 1: product_name:Data:*
   ✓ Added: product_name:Data:*

   Field 2: price:Currency:?=0
   ✓ Added: price:Currency:?=0

   Field 3: [Enter]

✅ DocType 'Product' created successfully in module 'Inventory'.
```

<<<<<<< HEAD
**Interactive Features:**
- Prompts only for missing information
- Validates fields as you enter them
- Type `help` during field entry for syntax assistance
- Type `done` or leave empty to finish
- Clear error messages with suggestions
=======
### Add Custom Field to Existing DocType

```bash
# Show help
bench add-custom-field --help

# SIMPLE: Minimal command (all defaults applied)
bench --site mysite add-custom-field "Customer" -f "notes:Text"

# RECOMMENDED: With positioning
bench --site mysite add-custom-field "Customer" \
  -f "notes:Text" \
  --insert-after "customer_name"

# DETAILED: Full control with all options
bench --site mysite add-custom-field "Sales Invoice" \
  -f "delivery_date:Date:*:inlist:desc=Expected delivery date" \
  --insert-after "posting_date"

# More examples
bench --site mysite add-custom-field "Item" \
  -f "batch_no:Data:*:unique:inlist" \
  --insert-after "item_name"

bench --site mysite add-custom-field "Sales Invoice" \
  -f "discount_reason:Text:depends_on=eval:doc.apply_discount==1" \
  --insert-after "discount_amount"
### customize-doctype

Add custom fields to an existing DocType.

```bash
# Show help
bench customize-doctype --help

# Simple: Add fields
bench --site mysite customize-doctype "Sales Invoice" \
  -f "notes:Text" \
  -f "priority:Select:options=Low,Medium,High"

# With insertion point
bench --site mysite customize-doctype "Sales Invoice" \
  -f "custom_field:Data" \
  --insert-after "customer"
```

### set-property

Set properties on DocType or fields using Property Setters.

```bash
# Show help
bench set-property --help

# Simple: Make field required (auto-detects property-type)
bench --site mysite set-property "Sales Invoice" \
  --property "reqd" --value "1" \
  --field "customer"

# Simple: DocType-level property
bench --site mysite set-property "Sales Invoice" \
  --property "allow_copy" --value "1"

# Detailed: Explicit property type
bench --site mysite set-property "Sales Invoice" \
  --property "label" --value "Customer Name" \
  --property-type "Data" \
  --field "customer"
```
>>>>>>> beef0901

## Limitations

### New DocType Creation
- Limited to common field types (11 types supported)
- Creates standard DocTypes only (no Single, Tree, or Child DocTypes)
- Permissions fixed to System Manager role
- No controller class generation
- Best for initial structure; refine complex features in Desk

### Custom Fields

**Restrictions (per Frappe framework):**
- ❌ Cannot add custom fields to **Single DocTypes** (issingle=1)
- ❌ Cannot add custom fields to **custom DocTypes** (only standard DocTypes can be customized)
- ❌ Cannot customize **core DocTypes** (enforced by Frappe API)
- ❌ Cannot modify standard field properties (use Property Setters via Desk UI)
- ❌ Field type changes require deleting and recreating the field

**Supported:**
- ✅ All standard Frappe DocTypes (Customer, Sales Invoice, Item, etc.)
- ✅ All common field types (Data, Text, Int, Float, Date, Datetime, Select, Link, Table, Check, Currency, Percent)
- ✅ All custom field properties available in Desk UI
- ✅ Field positioning, dependencies, and conditional logic

## Roadmap

### Next Steps

**1. REST API Interface**
- Expose DocType creation via REST endpoints
- Enable external applications to generate DocTypes programmatically
- Standard HTTP interface for integration with any tech stack

**2. MCP (Model Context Protocol) Support**
- Implement MCP server for LLM integration
- Allow AI agents to create and modify DocTypes via MCP
- Enable conversational schema design through AI assistants

These additions will make Commander accessible beyond the command line, supporting both traditional API integrations and modern LLM-driven workflows.

## Development

```bash
# Clone repository
git clone https://github.com/esafwan/frappe_commander.git
cd frappe_commander

# Install in development mode
bench get-app /path/to/frappe_commander
bench --site mysite install-app commander

# Test new DocType creation
bench --site mysite new-doctype "Test Doc" -f "name:Data:*"

# Test custom field addition
bench --site mysite add-custom-field "Customer" \
  -f "custom_test_field:Data" \
  --insert-after "customer_name"
```


## License

MIT

## Links

- GitHub: https://github.com/esafwan/frappe_commander
- Documentation: [AGENTS.md](AGENTS.md)
- Frappe Framework: https://frappeframework.com
- Bench CLI: https://github.com/frappe/bench


<|MERGE_RESOLUTION|>--- conflicted
+++ resolved
@@ -664,7 +664,6 @@
 
 ## Features
 
-<<<<<<< HEAD
 - Rapid DocType scaffolding from command line
 - **Interactive mode** - Guided prompts for missing information
 - **Comprehensive help system** - Detailed documentation and examples
@@ -673,7 +672,6 @@
 - Built-in validation and error checking
 - Seamless integration with bench CLI
 - Perfect for prototyping and scripting
-=======
 - **Rapid DocType scaffolding** from command line
 - **Add custom fields** to existing standard DocTypes without touching JSON files
 - **Human-readable field definition syntax** with comprehensive attribute support
@@ -690,7 +688,6 @@
 - **Built-in validation** - Error checking and helpful messages
 - **Seamless integration** - Works with standard bench CLI
 - **Perfect for prototyping** - Rapid iteration and scripting
->>>>>>> beef0901
 
 ## Use Cases
 
@@ -774,14 +771,12 @@
 ✅ DocType 'Product' created successfully in module 'Inventory'.
 ```
 
-<<<<<<< HEAD
 **Interactive Features:**
 - Prompts only for missing information
 - Validates fields as you enter them
 - Type `help` during field entry for syntax assistance
 - Type `done` or leave empty to finish
 - Clear error messages with suggestions
-=======
 ### Add Custom Field to Existing DocType
 
 ```bash
@@ -851,7 +846,6 @@
   --property-type "Data" \
   --field "customer"
 ```
->>>>>>> beef0901
 
 ## Limitations
 
