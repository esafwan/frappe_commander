# Commander

A lightweight CLI tool extending Frappe Bench to add support for creating DocTypes with fields through the command line to better support development using AI based IDEs.

> **Note:** This is experimental software, not recommended for production use. Commander is part of a wider initiative to make Frappe application development natively agentic—moving beyond low-code to "vibe codable" development from within. This works alongside [frappe_ElevenLabs](https://github.com/tridz-dev/frappe_ElevenLabs) (voice AI interface) and [agent_flo](https://github.com/tridz-dev/agent_flo) (multi model, multi agent workflows). We expect these initiatives to compound and merge over time.

## Overview

Commander eliminates the need to manually create DocTypes through the Desk UI or write JSON files. It provides a simple, declarative CLI interface to generate Frappe DocTypes with field definitions, validation rules, and permissions in seconds.

**Key Features:**
- Create new DocTypes with fields via CLI
- Add custom fields to existing standard DocTypes without modifying JSON files
- Full control over field properties, positioning, and behavior
- Safe customization that persists across Frappe updates


## Installation

```bash
# Get the app
cd /path/to/frappe-bench
bench get-app https://github.com/esafwan/frappe_commander.git

# Install on a site
bench --site your-site install-app commander
```

## Usage

### Basic Example

```bash
# Non-interactive mode (all arguments provided)
bench --site mysite new-doctype "Product" \
  -f "product_name:Data:*" \
  -f "price:Currency" \
  -f "description:Text" \
  -m "Custom"

# Interactive mode (prompts for missing info)
bench --site mysite new-doctype "Product"
# Will guide you through adding fields and selecting module

# Show comprehensive help
bench commander-help
bench commander-help --field-types
bench commander-help --examples
```

### Field Definition Syntax

```
<fieldname>:<fieldtype>[:<attribute1>[:<attribute2>...]]
```

**Examples:**
- `name:Data:*` - Required Data field
- `email:Data:*:unique` - Required + unique
- `status:Select:options=Open,Closed` - Select with options
- `customer:Link:options=Customer` - Link to Customer DocType
- `amount:Currency:?=0` - Currency with default value
- `description:Text:readonly` - Read-only text field

### Supported Field Types

Data, Text, Int, Float, Date, Datetime, Select, Link, Table, Check, Currency, Percent

### Supported Attributes

#### Basic Attributes (for new DocTypes and custom fields)

| Attribute | Syntax | Effect |
|-----------|--------|--------|
| Required | `*` | Sets field as mandatory |
| Unique | `unique` | Adds unique constraint |
| Read-only | `readonly` | Makes field read-only |
| Options | `options=<val>` | Sets options for Select/Link/Table |
| Default | `?=<val>` | Sets default value |
| Label | `label=<text>` | Custom field label |

#### Custom Field Only Attributes

| Attribute | Syntax | Effect |
|-----------|--------|--------|
| Insert After | `insert_after=<fieldname>` or `--insert-after <fieldname>` | Position field after specified field |
| Hidden | `hidden` | Hide field from form view |
| In List View | `in_list_view` or `inlist` | Show field in list view |
| In Standard Filter | `in_standard_filter` or `infilter` | Show in standard filter dropdown |
| Bold | `bold` | Display field label in bold |
| Translatable | `translatable` | Enable field label translation |
| Bulk Edit | `allow_bulk_edit` or `bulk` | Allow bulk editing |
| Depends On | `depends_on=<expression>` | Show/hide based on condition |
| Mandatory Depends On | `mandatory_depends_on=<expression>` or `mandatory=<expression>` | Make field required based on condition |
| Read-only Depends On | `read_only_depends_on=<expression>` | Make field read-only based on condition |
| Fetch From | `fetch_from=<fieldname>` or `fetch=<fieldname>` | Fetch value from linked document |
| Description | `description=<text>` or `desc=<text>` | Field help text/description |
| Width | `width=<number>` | Field width in pixels |
| Precision | `precision=<number>` or `prec=<number>` | Decimal precision for numeric fields |

## Customizing Existing DocTypes

Commander supports customizing existing DocTypes (both standard and custom) by adding custom fields and modifying properties.

### Adding Custom Fields

Use `customize-doctype` to add custom fields to existing DocTypes.

**Simple Examples:**
```bash
# Add a single custom field
bench --site mysite customize-doctype "Sales Invoice" \
  -f "notes:Text"

# Add multiple fields (inserted sequentially)
bench --site mysite customize-doctype "Sales Invoice" \
  -f "priority:Select:options=Low,Medium,High" \
  -f "internal_notes:Text"

# Add fields after a specific field
bench --site mysite customize-doctype "Sales Invoice" \
  -f "custom_reference:Data" \
  -f "custom_contact:Link:options=Contact" \
  --insert-after "customer"
```

**Detailed Example:**
```bash
# Add complex custom fields with all attributes
bench --site mysite customize-doctype "Sales Invoice" \
  -f "custom_priority:Select:*:options=Low,Medium,High,Urgent:?=Medium" \
  -f "custom_notes:Text" \
  -f "custom_discount:Percent:?=0" \
  -f "custom_is_urgent:Check:?=0" \
  --insert-after "customer"
```

### Modifying Properties

Use `set-property` to modify DocType or field properties using Property Setters.

**Simple Examples:**
```bash
# Make a field required (property-type auto-detected)
bench --site mysite set-property "Sales Invoice" \
  --property "reqd" --value "1" \
  --field "customer"

# Hide a field
bench --site mysite set-property "Sales Invoice" \
  --property "hidden" --value "1" \
  --field "remarks"

# Enable copy on DocType
bench --site mysite set-property "Sales Invoice" \
  --property "allow_copy" --value "1"

# Make field read-only
bench --site mysite set-property "Sales Invoice" \
  --property "read_only" --value "1" \
  --field "grand_total"
```

**Detailed Examples:**
```bash
# Explicit property type specification
bench --site mysite set-property "Sales Invoice" \
  --property "label" --value "Customer Name" \
  --property-type "Data" \
  --field "customer"

# Set DocType-level property with explicit type
bench --site mysite set-property "Sales Invoice" \
  --property "title_field" --value "customer" \
  --property-type "Data"

# Set numeric property
bench --site mysite set-property "Sales Invoice" \
  --property "width" --value "200" \
  --property-type "Int" \
  --field "customer"
```

**Common Properties:**

| Property | Type | Description | Example |
|----------|------|-------------|---------|
| `reqd` | Check | Make field required | `--value "1"` |
| `hidden` | Check | Hide field | `--value "1"` |
| `read_only` | Check | Make field read-only | `--value "1"` |
| `allow_copy` | Check | Allow copying DocType | `--value "1"` |
| `in_list_view` | Check | Show in list view | `--value "1"` |
| `label` | Data | Change field label | `--value "New Label"` |
| `default` | Data | Set default value | `--value "Default"` |

### Complete Customization Workflow

```bash
# 1. Create a DocType
bench --site mysite new-doctype "Invoice" \
  -f "customer:Link:options=Customer" \
  -f "amount:Currency" \
  -m "Custom"

# 2. Add custom fields
bench --site mysite customize-doctype "Invoice" \
  -f "priority:Select:options=Low,Medium,High" \
  -f "notes:Text" \
  --insert-after "customer"

# 3. Modify properties
bench --site mysite set-property "Invoice" \
  --property "reqd" --value "1" \
  --field "customer"

bench --site mysite set-property "Invoice" \
  --property "allow_copy" --value "1"
```

## Examples

### E-commerce

```bash
# Product catalog
bench --site mysite new-doctype "Product" \
  -f "product_code:Data:*:unique" \
  -f "product_name:Data:*" \
  -f "description:Text" \
  -f "price:Currency:*:?=0" \
  -f "stock:Int:?=0" \
  -f "category:Select:options=Electronics,Clothing,Food" \
  -m "Inventory"

# Orders
bench --site mysite new-doctype "Order" \
  -f "order_number:Data:*:unique:readonly" \
  -f "customer:Link:*:options=Customer" \
  -f "order_date:Date:*:?=Today" \
  -f "status:Select:*:options=Pending,Confirmed,Shipped,Delivered" \
  -f "total:Currency:?=0" \
  -m "Sales"
```

### CRM

```bash
# Lead management
bench --site mysite new-doctype "Lead" \
  -f "lead_name:Data:*" \
  -f "email:Data:unique" \
  -f "company:Data" \
  -f "status:Select:options=New,Qualified,Lost" \
  -f "notes:Text" \
  -m "CRM"
```

### Project Management

```bash
# Projects
bench --site mysite new-doctype "Project" \
  -f "project_name:Data:*" \
  -f "client:Link:options=Customer" \
  -f "start_date:Date:*" \
  -f "end_date:Date" \
  -f "status:Select:*:options=Planning,Active,On Hold,Completed" \
  -m "Projects"

# Tasks
bench --site mysite new-doctype "Task" \
  -f "task_title:Data:*" \
  -f "project:Link:*:options=Project" \
  -f "assigned_to:Link:options=User" \
  -f "priority:Select:options=Low,Medium,High,Urgent" \
  -f "status:Select:*:options=Open,In Progress,Done" \
  -m "Projects"
```

## Adding Custom Fields to Existing DocTypes

Commander allows you to add custom fields to **standard Frappe DocTypes** (like Customer, Sales Invoice, Item, etc.) without modifying their JSON files. Custom fields are stored separately and persist across Frappe updates.

### Quick Reference

```bash
# Simplest: Just fieldname and type (placed at end)
bench --site mysite add-custom-field "Customer" -f "notes:Text"

# Recommended: With positioning
bench --site mysite add-custom-field "Customer" \
  -f "notes:Text" \
  --insert-after "customer_name"

# Required field
bench --site mysite add-custom-field "Sales Invoice" \
  -f "delivery_date:Date:*" \
  --insert-after "posting_date"

# Field in list view
bench --site mysite add-custom-field "Item" \
  -f "batch_no:Data:inlist" \
  --insert-after "item_name"
```

### Why Custom Fields?

- ✅ **Safe**: Standard DocType JSON files remain untouched
- ✅ **Persistent**: Customizations survive Frappe updates
- ✅ **Flexible**: Full control over field properties and positioning
- ✅ **Version Control**: Can be exported and synced via fixtures

### Sensible Defaults

Commander applies sensible defaults automatically:

- ✅ **Fieldname**: Auto-prefixed with `custom_` if not already prefixed
- ✅ **Label**: Auto-generated from fieldname (e.g., `notes` → `Notes`, `custom_notes` → `Custom Notes`)
- ✅ **Position**: Placed at the end of the form if `--insert-after` is not specified
- ✅ **Visibility**: Field is visible (not hidden) by default
- ✅ **List View**: Field is not shown in list view by default
- ✅ **Standard Filter**: Field is not in standard filter by default

### Quick Start: Simple Examples

These examples show the simplest way to add custom fields. All defaults are applied automatically.

```bash
# Minimal: Just fieldname and type (placed at end, auto-prefixed with custom_)
bench --site mysite add-custom-field "Customer" -f "notes:Text"

# With positioning (recommended for better UX)
bench --site mysite add-custom-field "Customer" \
  -f "notes:Text" \
  --insert-after "customer_name"

# Required field
bench --site mysite add-custom-field "Sales Invoice" \
  -f "delivery_instructions:Text:*" \
  --insert-after "customer"

# Field visible in list view
bench --site mysite add-custom-field "Item" \
  -f "batch_no:Data:inlist" \
  --insert-after "item_name"

# Multiple attributes: required + unique + in list
bench --site mysite add-custom-field "Item" \
  -f "batch_no:Data:*:unique:inlist" \
  --insert-after "item_name"
```

**Note**: You don't need to prefix fieldnames with `custom_` - Commander does this automatically. Both `notes:Text` and `custom_notes:Text` work the same way.

### Detailed Examples: Full Control

These examples show advanced usage with all available options.

#### Field with Description and Help Text

```bash
bench --site mysite add-custom-field "Customer" \
  -f "tax_id:Data:*:desc=Tax identification number for compliance" \
  --insert-after "customer_name"
```

#### Conditional Field (Dependencies)

```bash
# Show field only when checkbox is checked
bench --site mysite add-custom-field "Sales Invoice" \
  -f "discount_reason:Text:depends_on=eval:doc.apply_discount==1" \
  --insert-after "discount_amount"

# Show field based on status
bench --site mysite add-custom-field "Sales Order" \
  -f "cancellation_reason:Text:depends_on=eval:doc.status=='Cancelled'" \
  --insert-after "status"

# Make field required based on condition
bench --site mysite add-custom-field "Sales Invoice" \
  -f "approval_notes:Text:mandatory_depends_on=eval:doc.grand_total>10000" \
  --insert-after "grand_total"

# Make field read-only based on condition
bench --site mysite add-custom-field "Sales Invoice" \
  -f "final_amount:Currency:read_only_depends_on=eval:doc.status=='Submitted'" \
  --insert-after "grand_total"
```

#### Fetch Value from Linked Document

```bash
# Fetch customer email from Customer DocType
bench --site mysite add-custom-field "Sales Invoice" \
  -f "customer_email:Data:fetch_from=customer.email_id" \
  --insert-after "customer"

# Fetch item category from Item DocType
bench --site mysite add-custom-field "Sales Invoice Item" \
  -f "item_category:Data:fetch_from=item.custom_category" \
  --insert-after "item_code"
```

#### Numeric Field with Precision and Width

```bash
bench --site mysite add-custom-field "Sales Invoice" \
  -f "service_charge:Currency:?=0:width=150:precision=2" \
  --insert-after "grand_total"
```

#### Select Field with Options and Styling

```bash
bench --site mysite add-custom-field "Customer" \
  -f "segment:Select:options=Enterprise,SMB,Startup:bold:translatable:inlist" \
  --insert-after "customer_name"
```

#### Hidden Field (Internal Use Only)

```bash
bench --site mysite add-custom-field "Customer" \
  -f "internal_notes:Text:hidden:desc=Internal team notes only"
```

#### Read-only Field with Default

```bash
bench --site mysite add-custom-field "Sales Invoice" \
  -f "invoice_number:Data:*:readonly:?=AUTO" \
  --insert-after "name"
```

### Real-World Examples: Extending Standard DocTypes

Complete examples showing how to extend common Frappe DocTypes.

#### Extend Customer DocType

```bash
# Customer segment (simple)
bench --site mysite add-custom-field "Customer" \
  -f "segment:Select:options=Enterprise,SMB,Startup:inlist" \
  --insert-after "customer_name"

# Credit limit (with formatting)
bench --site mysite add-custom-field "Customer" \
  -f "credit_limit:Currency:width=150:precision=2:?=0" \
  --insert-after "credit_limit"

# Internal notes (hidden from portal)
bench --site mysite add-custom-field "Customer" \
  -f "internal_notes:Text:hidden:desc=Internal team notes only"
```

#### Extend Sales Invoice DocType

```bash
# Delivery date (required)
bench --site mysite add-custom-field "Sales Invoice" \
  -f "delivery_date:Date:*" \
  --insert-after "posting_date"

# Delivery instructions
bench --site mysite add-custom-field "Sales Invoice" \
  -f "delivery_instructions:Text:desc=Special delivery instructions" \
  --insert-after "shipping_address"

# Discount approval (conditional - shows only for large discounts)
bench --site mysite add-custom-field "Sales Invoice" \
  -f "discount_approved_by:Link:options=User:depends_on=eval:doc.discount_amount>1000" \
  --insert-after "discount_amount"

# Project reference
bench --site mysite add-custom-field "Sales Invoice" \
  -f "project:Link:options=Project" \
  --insert-after "customer"
```

#### Extend Item DocType

```bash
# Batch tracking flag
bench --site mysite add-custom-field "Item" \
  -f "batch_required:Check:?=0:inlist" \
  --insert-after "has_batch_no"

# Expiry tracking flag
bench --site mysite add-custom-field "Item" \
  -f "expiry_tracking:Check:?=0" \
  --insert-after "has_expiry_date"

# Custom category (with styling)
bench --site mysite add-custom-field "Item" \
  -f "category:Select:options=Premium,Standard,Economy:inlist:bold" \
  --insert-after "item_group"

# Supplier part number
bench --site mysite add-custom-field "Item" \
  -f "supplier_part_no:Data:desc=Supplier's part number" \
  --insert-after "item_code"
```

#### Extend Sales Order DocType

```bash
# Expected delivery date
bench --site mysite add-custom-field "Sales Order" \
  -f "expected_delivery:Date:*" \
  --insert-after "delivery_date"

# Priority level (with default)
bench --site mysite add-custom-field "Sales Order" \
  -f "priority:Select:options=Low,Medium,High,Urgent:?=Medium:inlist:bold" \
  --insert-after "status"

# Special instructions (wide field)
bench --site mysite add-custom-field "Sales Order" \
  -f "special_instructions:Text:width=500" \
  --insert-after "terms"
```

### Field Positioning

Use `--insert-after` to control where your custom field appears in the form. If not specified, the field is placed at the end.

```bash
# Insert after a specific field (recommended)
bench --site mysite add-custom-field "Sales Invoice" \
  -f "field:Data" \
  --insert-after "customer"

# Or use insert_after in field definition
bench --site mysite add-custom-field "Sales Invoice" \
  -f "field:Data:insert_after=customer"

# No positioning = placed at end (default)
bench --site mysite add-custom-field "Sales Invoice" \
  -f "field:Data"
```

**Common positioning targets:**
- `customer` / `customer_name` - After customer field
- `item_code` - After item code
- `grand_total` - After grand total
- `status` - After status field
- `name` - At the beginning (after name field)
- `posting_date` - After posting date
- `shipping_address` - After shipping address

### Field Dependencies

Control field visibility, requirement, and read-only state based on other field values:

```bash
# Show/hide field based on condition
bench --site mysite add-custom-field "Sales Invoice" \
  -f "discount_reason:Text:depends_on=eval:doc.apply_discount==1" \
  --insert-after "discount_amount"

# Show field based on status
bench --site mysite add-custom-field "Sales Order" \
  -f "cancellation_reason:Text:depends_on=eval:doc.status=='Cancelled'" \
  --insert-after "status"

# Make field required based on condition
bench --site mysite add-custom-field "Sales Invoice" \
  -f "approval_notes:Text:mandatory_depends_on=eval:doc.grand_total>10000" \
  --insert-after "grand_total"

# Make field read-only based on condition
bench --site mysite add-custom-field "Sales Invoice" \
  -f "final_amount:Currency:read_only_depends_on=eval:doc.status=='Submitted'" \
  --insert-after "grand_total"

# Multiple conditions
bench --site mysite add-custom-field "Sales Invoice" \
  -f "approval:Link:options=User:depends_on=eval:doc.grand_total>10000 && doc.status=='Draft'"
```

### Fetching Values from Linked Documents

Automatically populate fields from linked DocTypes:

```bash
# Fetch customer email from Customer
bench --site mysite add-custom-field "Sales Invoice" \
  -f "custom_customer_email:Data:fetch_from=customer.email_id" \
  --insert-after "customer"

# Fetch item category from Item
bench --site mysite add-custom-field "Sales Invoice Item" \
  -f "custom_item_category:Data:fetch_from=item.custom_category" \
  --insert-after "item_code"
```

### Best Practices

1. **Don't worry about `custom_` prefix** - Commander adds it automatically
   ```bash
   # Both work the same way
   -f "notes:Text"           # Auto-prefixed to custom_notes
   -f "custom_notes:Text"    # Explicit prefix (also works)
   ```

2. **Always position fields** using `--insert-after` for better UX
   ```bash
   # Group related fields together
   --insert-after "customer"      # Customer-related fields
   --insert-after "grand_total"   # Financial fields
   --insert-after "status"        # Status-related fields
   ```

3. **Use descriptions** for clarity and help text
   ```bash
   -f "field:Data:desc=Explain what this field is for"
   ```

4. **Test field dependencies** carefully
   ```bash
   # Always test depends_on expressions in Desk UI after creation
   -f "field:Data:depends_on=eval:doc.status=='Active'"
   ```

5. **Refresh browser** after adding custom fields to see changes immediately

6. **Start simple, then enhance** - Add basic fields first, then add attributes as needed
   ```bash
   # Step 1: Add basic field
   bench --site mysite add-custom-field "Customer" -f "notes:Text" --insert-after "customer_name"
   
   # Step 2: Later, if needed, you can enhance it via Desk UI or recreate with more options
   ```

### Limitations

- ❌ Cannot add custom fields to Single DocTypes
- ❌ Cannot add custom fields to custom DocTypes (only standard DocTypes)
- ❌ Cannot modify standard field properties (use Property Setters via Desk UI)
- ❌ Field type changes require deleting and recreating the field

### Viewing Custom Fields

After adding custom fields, you can view them:

1. **In Desk UI**: Go to the DocType form and refresh
2. **Via Console**:
   ```python
   bench --site mysite console
   >>> frappe.get_meta("Sales Invoice").get_field("custom_notes")
   ```

### Removing Custom Fields

To remove a custom field, use Frappe console:

```python
bench --site mysite console
>>> frappe.delete_doc("Custom Field", "Sales Invoice-custom_notes")
>>> frappe.db.commit()
```

## Features

- Rapid DocType scaffolding from command line
- **Interactive mode** - Guided prompts for missing information
- **Comprehensive help system** - Detailed documentation and examples
- Human-readable field definition syntax
- Automatic module management
- Built-in validation and error checking
- Seamless integration with bench CLI
- Perfect for prototyping and scripting
- **Rapid DocType scaffolding** from command line
- **Add custom fields** to existing standard DocTypes without touching JSON files
- **Human-readable field definition syntax** with comprehensive attribute support
- **Automatic module management** and field positioning
- **Built-in validation** and error checking
- **Seamless integration** with bench CLI
- **Perfect for prototyping** and scripting
- **Safe customization** that persists across Frappe updates
- **Rapid DocType scaffolding** - Create DocTypes from command line
- **Customize existing DocTypes** - Add custom fields and modify properties
- **Human-readable syntax** - Simple, declarative field definitions
- **Smart defaults** - Auto-detects property types for common operations
- **Automatic module management** - Handles module creation and validation
- **Built-in validation** - Error checking and helpful messages
- **Seamless integration** - Works with standard bench CLI
- **Perfect for prototyping** - Rapid iteration and scripting

## Use Cases

1. **Rapid prototyping** - Quickly test data model ideas
2. **CI/CD pipelines** - Generate DocTypes programmatically
3. **Project scaffolding** - Set up initial schema structure
4. **Extending standard DocTypes** - Add custom fields to Customer, Sales Invoice, Item, etc.
5. **Learning tool** - Understand Frappe schema structure
6. **Customization management** - Version control custom fields via CLI

## Documentation

For comprehensive documentation including:
- Architecture & implementation details
- Extension guides
- API reference
- Best practices
- Troubleshooting

See [AGENTS.md](AGENTS.md) - Complete technical documentation for developers and AI agents.

## Command Reference

### Create New DocType
### new-doctype

Create a new DocType with specified fields.

```bash
# Show command help
bench new-doctype --help

# Show comprehensive help
bench commander-help
bench commander-help --field-types
bench commander-help --examples

# Create with fields (non-interactive)
bench --site mysite new-doctype "DocType Name" \
  -f "field1:Type:*" \
  -f "field2:Type:?=default" \
  -m "Module"

# Interactive mode (prompts for missing info)
bench --site mysite new-doctype "DocType Name"
# Prompts for fields and module if not provided

# Create without fields (add later in Desk)
bench --site mysite new-doctype "Simple DocType"

# Disable interactive mode (fail if missing info)
bench --site mysite new-doctype "Product" --no-interact
```

## Interactive Mode

Commander supports an intuitive interactive mode that guides you through DocType creation:

```bash
$ bench --site mysite new-doctype "Product"

📦 Module selection:
   Module [Custom]: Inventory

❓ Add fields now? [Y/n]: y

🔧 Adding fields (leave empty to finish):
💡 Field definition examples:
   • name:Data:*                    (required text field)
   • price:Currency:?=0             (currency with default)
   ...

   Field 1: product_name:Data:*
   ✓ Added: product_name:Data:*

   Field 2: price:Currency:?=0
   ✓ Added: price:Currency:?=0

   Field 3: [Enter]

✅ DocType 'Product' created successfully in module 'Inventory'.
```

**Interactive Features:**
- Prompts only for missing information
- Validates fields as you enter them
- Type `help` during field entry for syntax assistance
- Type `done` or leave empty to finish
- Clear error messages with suggestions
### Add Custom Field to Existing DocType

```bash
# Show help
bench add-custom-field --help

# SIMPLE: Minimal command (all defaults applied)
bench --site mysite add-custom-field "Customer" -f "notes:Text"

# RECOMMENDED: With positioning
bench --site mysite add-custom-field "Customer" \
  -f "notes:Text" \
  --insert-after "customer_name"

# DETAILED: Full control with all options
bench --site mysite add-custom-field "Sales Invoice" \
  -f "delivery_date:Date:*:inlist:desc=Expected delivery date" \
  --insert-after "posting_date"

# More examples
bench --site mysite add-custom-field "Item" \
  -f "batch_no:Data:*:unique:inlist" \
  --insert-after "item_name"

bench --site mysite add-custom-field "Sales Invoice" \
  -f "discount_reason:Text:depends_on=eval:doc.apply_discount==1" \
  --insert-after "discount_amount"
### customize-doctype

Add custom fields to an existing DocType.

```bash
# Show help
bench customize-doctype --help

# Simple: Add fields
bench --site mysite customize-doctype "Sales Invoice" \
  -f "notes:Text" \
  -f "priority:Select:options=Low,Medium,High"

# With insertion point
bench --site mysite customize-doctype "Sales Invoice" \
  -f "custom_field:Data" \
  --insert-after "customer"
```

### set-property

Set properties on DocType or fields using Property Setters.

```bash
# Show help
bench set-property --help

# Simple: Make field required (auto-detects property-type)
bench --site mysite set-property "Sales Invoice" \
  --property "reqd" --value "1" \
  --field "customer"

# Simple: DocType-level property
bench --site mysite set-property "Sales Invoice" \
  --property "allow_copy" --value "1"

# Detailed: Explicit property type
bench --site mysite set-property "Sales Invoice" \
  --property "label" --value "Customer Name" \
  --property-type "Data" \
  --field "customer"
```

## Limitations

### New DocType Creation
- Limited to common field types (11 types supported)
- Creates standard DocTypes only (no Single, Tree, or Child DocTypes)
- Permissions fixed to System Manager role
- No controller class generation
- Best for initial structure; refine complex features in Desk

<<<<<<< HEAD
## REST API

Commander exposes all CLI features via REST API endpoints, enabling programmatic access from external applications, CI/CD pipelines, and AI agents.

### Base URL

All endpoints are available at:
```
/api/method/commander.api.<method_name>
```

### Authentication

Most endpoints require authentication with **System Manager** role. Use either:
- Session-based authentication (cookies)
- API Key authentication: `Authorization: token YOUR_API_KEY:YOUR_API_SECRET`

### Quick Start

```bash
# Get API documentation
curl https://your-site.com/api/method/commander.api.get_api_documentation

# Create DocType via API
curl -X POST https://your-site.com/api/method/commander.api.create_doctype_api \
  -H "Content-Type: application/json" \
  -H "Authorization: token YOUR_API_KEY:YOUR_API_SECRET" \
  -d '{
    "doctype_name": "Product",
    "fields": ["product_name:Data:*", "price:Currency:?=0"],
    "module": "Custom"
  }'
```

### Available Endpoints

> **💡 Tip**: For customizing DocTypes, use `customize_doctype_api` (endpoint #4) - it's the easiest way with simplified property names and bulk operations.

#### 1. Create DocType

**Endpoint**: `POST /api/method/commander.api.create_doctype_api`

Create a new DocType with field definitions.

**Request**:
```json
{
  "doctype_name": "Product",
  "fields": [
    "product_name:Data:*",
    "price:Currency:?=0",
    "description:Text"
  ],
  "module": "Custom",
  "custom": false
}
```

**Response** (Success):
```json
{
  "success": true,
  "message": "DocType 'Product' created successfully in module 'Custom'",
  "data": {
    "doctype_name": "Product",
    "module": "Custom",
    "fields_count": 3,
    "custom": false
  }
}
```

**Response** (Error):
```json
{
  "success": false,
  "error": {
    "message": "DocType 'Product' already exists.",
    "code": "DOCTYPE_EXISTS",
    "details": {
      "doctype_name": "Product"
    }
  }
}
```

#### 2. Add Custom Field

**Endpoint**: `POST /api/method/commander.api.add_custom_field_api`

Add a custom field to an existing standard DocType.

**Request**:
```json
{
  "doctype": "Customer",
  "field_definition": "custom_industry:Data:*",
  "insert_after": "customer_name"
}
```

**Response** (Success):
```json
{
  "success": true,
  "message": "Custom field 'custom_industry' added successfully to DocType 'Customer'",
  "data": {
    "doctype": "Customer",
    "fieldname": "custom_industry",
    "fieldtype": "Data",
    "label": "Industry",
    "required": true,
    "unique": false,
    "read_only": false,
    "insert_after": "customer_name"
  }
}
```

#### 3. Add Property Setter (Advanced)

**Endpoint**: `POST /api/method/commander.api.add_property_setter_api`

Low-level endpoint to add a property setter. For most use cases, use `customize_doctype_api` instead.

**Request** (DocType property):
```json
{
  "doctype": "Sales Invoice",
  "property": "allow_copy",
  "value": "1",
  "property_type": "Check",
  "for_doctype": true
}
```

**Request** (Field property):
```json
{
  "doctype": "Sales Invoice",
  "field_name": "customer",
  "property": "reqd",
  "value": "1",
  "property_type": "Check"
}
```

#### 4. Customize DocType (Simplified) ⭐ Recommended

**Endpoint**: `POST /api/method/commander.api.customize_doctype_api`

Simplified endpoint to customize a DocType - add custom fields and modify field properties in one call. Uses intuitive property names and auto-infers property types.

**Request**:
```json
{
  "doctype": "Customer",
  "custom_fields": [
    {
      "field_definition": "custom_industry:Data:*",
      "insert_after": "customer_name"
    },
    {
      "field_definition": "custom_tax_id:Data",
      "insert_after": "custom_industry"
    }
  ],
  "field_properties": {
    "customer_name": {
      "required": true,
      "bold": true
    },
    "email_id": {
      "readonly": false,
      "in_list_view": true
    }
  },
  "doctype_properties": {
    "allow_copy": true,
    "track_changes": true
  }
}
```

**Response** (Success):
```json
{
  "success": true,
  "message": "DocType 'Customer' customized successfully",
  "data": {
    "doctype": "Customer",
    "custom_fields_added": 2,
    "field_properties_modified": 2,
    "doctype_properties_modified": 2,
    "errors": []
  }
}
```

**Simplified Property Names**:
- `required` / `mandatory` → Sets field as required
- `readonly` / `read_only` → Makes field read-only
- `hidden` → Hides field
- `label` → Changes field label
- `default` → Sets default value
- `options` → Sets options (for Select/Link fields)
- `description` → Sets field description
- `in_list_view` → Shows field in list view
- `in_standard_filter` → Shows in standard filters
- `bold` → Makes label bold
- `collapsible` → Makes section collapsible

**DocType Properties**:
- `allow_copy` → Allow copying documents
- `track_changes` → Track document changes
- `track_seen` → Track if document was seen
- `title_field` → Set title field
- `search_fields` → Set search fields (comma-separated)
- `sort_field` → Set default sort field
- `max_attachments` → Maximum attachments allowed

**Benefits**:
- ✅ No need to know Frappe internal property names (`reqd` vs `required`)
- ✅ Property types auto-inferred (no need to specify `property_type`)
- ✅ Bulk operations - modify multiple fields at once
- ✅ Single call to add fields and modify properties
- ✅ Intuitive property names

#### 5. Get API Documentation

**Endpoint**: `GET /api/method/commander.api.get_api_documentation`

Get comprehensive REST API documentation with examples, error codes, and usage instructions.

**Response**:
```json
{
  "success": true,
  "documentation": {
    "title": "Commander REST API Documentation",
    "version": "1.0.0",
    "endpoints": [...],
    "error_codes": [...],
    "usage_examples": [...]
  }
}
```

### Error Codes

| Code | HTTP Status | Description |
|------|-------------|-------------|
| `PERMISSION_DENIED` | 403 | User lacks System Manager role |
| `DOCTYPE_EXISTS` | 409 | DocType already exists |
| `DOCTYPE_NOT_FOUND` | 404 | DocType does not exist |
| `MODULE_NOT_FOUND` | 400 | Module or app not found |
| `CORE_DOCTYPE` | 400 | Cannot customize core DocTypes |
| `SINGLE_DOCTYPE` | 400 | Cannot customize single DocTypes |
| `CUSTOM_DOCTYPE` | 400 | Cannot customize custom DocTypes |
| `FIELD_EXISTS` | 409 | Custom field already exists |
| `FIELD_NOT_FOUND` | 404 | Field does not exist |
| `VALIDATION_ERROR` | 400 | Invalid request parameters |
| `INTERNAL_ERROR` | 500 | Unexpected server error |

### Python Example

```python
import requests

# Create DocType
url = "https://your-site.com/api/method/commander.api.create_doctype_api"
headers = {
    "Content-Type": "application/json",
    "Authorization": "token YOUR_API_KEY:YOUR_API_SECRET"
}
data = {
    "doctype_name": "Product",
    "fields": [
        "product_name:Data:*",
        "price:Currency:?=0",
        "description:Text"
    ],
    "module": "Custom"
}

response = requests.post(url, json=data, headers=headers)
result = response.json()

if result.get("success"):
    print(f"Created: {result['data']['doctype_name']}")
else:
    print(f"Error: {result['error']['message']}")
```

### JavaScript Example

```javascript
// Create DocType
fetch('https://your-site.com/api/method/commander.api.create_doctype_api', {
  method: 'POST',
  headers: {
    'Content-Type': 'application/json',
    'Authorization': 'token YOUR_API_KEY:YOUR_API_SECRET'
  },
  body: JSON.stringify({
    doctype_name: 'Product',
    fields: [
      'product_name:Data:*',
      'price:Currency:?=0',
      'description:Text'
    ],
    module: 'Custom'
  })
})
.then(response => response.json())
.then(data => {
  if (data.success) {
    console.log('Created:', data.data.doctype_name);
  } else {
    console.error('Error:', data.error.message);
  }
});
```

### Restrictions

- **Custom fields** can only be added to **standard DocTypes** (not custom DocTypes)
- **Core DocTypes** (DocType, User, Role, etc.) cannot be customized
- **Single DocTypes** cannot have custom fields
- All operations require **System Manager** role

### Simplified Customization Example

The `customize_doctype_api` endpoint makes it easy to customize DocTypes without deep Frappe knowledge:

```python
import requests

url = "https://your-site.com/api/method/commander.api.customize_doctype_api"
headers = {
    "Content-Type": "application/json",
    "Authorization": "token YOUR_API_KEY:YOUR_API_SECRET"
}

# Add custom fields and modify existing field properties in one call
data = {
    "doctype": "Customer",
    "custom_fields": [
        {
            "field_definition": "custom_industry:Data:*",
            "insert_after": "customer_name"
        }
    ],
    "field_properties": {
        "customer_name": {
            "required": True,      # Use 'required' instead of 'reqd'
            "bold": True          # Use 'bold' instead of checking property types
        },
        "email_id": {
            "readonly": False,    # Use 'readonly' instead of 'read_only'
            "in_list_view": True  # Simple boolean, no property_type needed
        }
    },
    "doctype_properties": {
        "allow_copy": True,       # Simple boolean
        "track_changes": True
    }
}

response = requests.post(url, json=data, headers=headers)
print(response.json())
```

### Complete Documentation

For complete API documentation including all endpoints, error codes, and examples, call:

```bash
curl https://your-site.com/api/method/commander.api.get_api_documentation
```

Or visit the endpoint in your browser while authenticated.
=======
### Custom Fields

**Restrictions (per Frappe framework):**
- ❌ Cannot add custom fields to **Single DocTypes** (issingle=1)
- ❌ Cannot add custom fields to **custom DocTypes** (only standard DocTypes can be customized)
- ❌ Cannot customize **core DocTypes** (enforced by Frappe API)
- ❌ Cannot modify standard field properties (use Property Setters via Desk UI)
- ❌ Field type changes require deleting and recreating the field

**Supported:**
- ✅ All standard Frappe DocTypes (Customer, Sales Invoice, Item, etc.)
- ✅ All common field types (Data, Text, Int, Float, Date, Datetime, Select, Link, Table, Check, Currency, Percent)
- ✅ All custom field properties available in Desk UI
- ✅ Field positioning, dependencies, and conditional logic
>>>>>>> 1e78d3b3

## Roadmap

### Completed

✅ **REST API Interface**
- Expose DocType creation via REST endpoints
- Enable external applications to generate DocTypes programmatically
- Standard HTTP interface for integration with any tech stack
- Comprehensive error handling and documentation

### Next Steps

**1. MCP (Model Context Protocol) Support**
- Implement MCP server for LLM integration
- Allow AI agents to create and modify DocTypes via MCP
- Enable conversational schema design through AI assistants

**2. Additional Features**
- Bulk operations endpoint
- DocType update endpoint
- Field update/delete endpoints
- Customization export endpoint

## Development

```bash
# Clone repository
git clone https://github.com/esafwan/frappe_commander.git
cd frappe_commander

# Install in development mode
bench get-app /path/to/frappe_commander
bench --site mysite install-app commander

# Test new DocType creation
bench --site mysite new-doctype "Test Doc" -f "name:Data:*"

# Test custom field addition
bench --site mysite add-custom-field "Customer" \
  -f "custom_test_field:Data" \
  --insert-after "customer_name"
```


## License

MIT

## Links

- GitHub: https://github.com/esafwan/frappe_commander
- Documentation: [AGENTS.md](AGENTS.md)
- Frappe Framework: https://frappeframework.com
- Bench CLI: https://github.com/frappe/bench


<|MERGE_RESOLUTION|>--- conflicted
+++ resolved
@@ -856,7 +856,6 @@
 - No controller class generation
 - Best for initial structure; refine complex features in Desk
 
-<<<<<<< HEAD
 ## REST API
 
 Commander exposes all CLI features via REST API endpoints, enabling programmatic access from external applications, CI/CD pipelines, and AI agents.
@@ -1239,7 +1238,6 @@
 ```
 
 Or visit the endpoint in your browser while authenticated.
-=======
 ### Custom Fields
 
 **Restrictions (per Frappe framework):**
@@ -1254,7 +1252,6 @@
 - ✅ All common field types (Data, Text, Int, Float, Date, Datetime, Select, Link, Table, Check, Currency, Percent)
 - ✅ All custom field properties available in Desk UI
 - ✅ Field positioning, dependencies, and conditional logic
->>>>>>> 1e78d3b3
 
 ## Roadmap
 
