import re
import click
import frappe
from frappe.commands import get_site, pass_context

try:
    from frappe.custom.doctype.custom_field.custom_field import create_custom_field
except ImportError:
    # Fallback for older Frappe versions
    create_custom_field = None

# Allowed field types
ALLOWED_FIELD_TYPES = {
    "Data", "Text", "Int", "Float", "Date", "Datetime",
    "Select", "Link", "Table", "Check", "Currency", "Percent"
}


def parse_field_definition(field_def, for_custom_field=False):
    """
    Parse field definition string into a dictionary.
    
    Args:
        field_def: Field definition string in format <fieldname>:<fieldtype>[:<attr1>[:<attr2>...]]
        for_custom_field: If True, parse additional custom field properties
    
    Returns:
        Dictionary with field properties
    """
    parts = field_def.split(":")
    if len(parts) < 2:
        raise ValueError(f"Invalid field definition '{field_def}'. Expected <fieldname>:<fieldtype>.")
    fieldname = parts[0].strip()
    fieldtype = parts[1].strip().title()
    if fieldtype not in ALLOWED_FIELD_TYPES:
        raise ValueError(f"Unsupported field type '{fieldtype}' for '{fieldname}'.")
    field_dict = {
        "fieldname": fieldname,
        "fieldtype": fieldtype,
        "label": fieldname.replace("_", " ").title()
    }
    for attr in parts[2:]:
        attr = attr.strip()
        if not attr:
            continue
        if attr == "*":
            field_dict["reqd"] = 1
        elif attr.lower() == "unique":
            field_dict["unique"] = 1
        elif attr.lower() == "readonly":
            field_dict["read_only"] = 1
        elif attr.lower() == "hidden":
            if for_custom_field:
                field_dict["hidden"] = 1
            else:
                raise ValueError(f"'hidden' attribute only valid for custom fields.")
        elif attr.lower() == "in_list_view" or attr.lower() == "inlist":
            if for_custom_field:
                field_dict["in_list_view"] = 1
            else:
                raise ValueError(f"'in_list_view' attribute only valid for custom fields.")
        elif attr.lower() == "in_standard_filter" or attr.lower() == "infilter":
            if for_custom_field:
                field_dict["in_standard_filter"] = 1
            else:
                raise ValueError(f"'in_standard_filter' attribute only valid for custom fields.")
        elif attr.lower() == "bold":
            if for_custom_field:
                field_dict["bold"] = 1
            else:
                raise ValueError(f"'bold' attribute only valid for custom fields.")
        elif attr.lower() == "translatable":
            if for_custom_field:
                field_dict["translatable"] = 1
            else:
                raise ValueError(f"'translatable' attribute only valid for custom fields.")
        elif attr.lower() == "allow_bulk_edit" or attr.lower() == "bulk":
            if for_custom_field:
                field_dict["allow_bulk_edit"] = 1
            else:
                raise ValueError(f"'allow_bulk_edit' attribute only valid for custom fields.")
        elif attr.startswith("options="):
            options_value = attr[len("options="):]
            if fieldtype in {"Link", "Table"}:
                field_dict["options"] = options_value
            elif fieldtype == "Select":
                opts = [opt.strip() for opt in re.split(r"[|,]", options_value) if opt.strip()]
                field_dict["options"] = "\n".join(opts)
            else:
                raise ValueError(f"'options=' not valid for field type {fieldtype}.")
        elif attr.startswith("?="):
            default_val = attr[len("?="):]
            if fieldtype in {"Int", "Check"}:
                if default_val.lower() in {"1", "true", "yes"}:
                    field_dict["default"] = "1"
                elif default_val.lower() in {"0", "false", "no"}:
                    field_dict["default"] = "0"
                else:
                    if default_val.isdigit():
                        field_dict["default"] = default_val
                    else:
                        raise ValueError(f"Invalid default '{default_val}' for '{fieldname}'.")
            elif fieldtype in {"Float", "Currency", "Percent"}:
                try:
                    float(default_val)
                    field_dict["default"] = default_val
                except ValueError:
                    raise ValueError(f"Invalid default '{default_val}' for '{fieldname}'.")
            else:
                field_dict["default"] = default_val
        elif attr.startswith("insert_after=") or attr.startswith("after="):
            if for_custom_field:
                field_dict["insert_after"] = attr.split("=", 1)[1].strip()
            else:
                raise ValueError(f"'insert_after' attribute only valid for custom fields.")
        elif attr.startswith("depends_on="):
            if for_custom_field:
                field_dict["depends_on"] = attr.split("=", 1)[1].strip()
            else:
                raise ValueError(f"'depends_on' attribute only valid for custom fields.")
        elif attr.startswith("mandatory_depends_on=") or attr.startswith("mandatory="):
            if for_custom_field:
                field_dict["mandatory_depends_on"] = attr.split("=", 1)[1].strip()
            else:
                raise ValueError(f"'mandatory_depends_on' attribute only valid for custom fields.")
        elif attr.startswith("read_only_depends_on=") or attr.startswith("readonly_depends_on="):
            if for_custom_field:
                field_dict["read_only_depends_on"] = attr.split("=", 1)[1].strip()
            else:
                raise ValueError(f"'read_only_depends_on' attribute only valid for custom fields.")
        elif attr.startswith("fetch_from=") or attr.startswith("fetch="):
            if for_custom_field:
                field_dict["fetch_from"] = attr.split("=", 1)[1].strip()
            else:
                raise ValueError(f"'fetch_from' attribute only valid for custom fields.")
        elif attr.startswith("description=") or attr.startswith("desc="):
            if for_custom_field:
                field_dict["description"] = attr.split("=", 1)[1].strip()
            else:
                raise ValueError(f"'description' attribute only valid for custom fields.")
        elif attr.startswith("width="):
            if for_custom_field:
                try:
                    field_dict["width"] = int(attr.split("=", 1)[1].strip())
                except ValueError:
                    raise ValueError(f"Invalid width value in '{attr}'.")
            else:
                raise ValueError(f"'width' attribute only valid for custom fields.")
        elif attr.startswith("precision=") or attr.startswith("prec="):
            if for_custom_field:
                try:
                    field_dict["precision"] = int(attr.split("=", 1)[1].strip())
                except ValueError:
                    raise ValueError(f"Invalid precision value in '{attr}'.")
            else:
                raise ValueError(f"'precision' attribute only valid for custom fields.")
        elif attr.startswith("label="):
            field_dict["label"] = attr.split("=", 1)[1].strip()
        else:
            raise ValueError(f"Unrecognized attribute '{attr}' in '{field_def}'.")
    return field_dict


def parse_fields(field_list, for_custom_field=False):
    return [parse_field_definition(f, for_custom_field=for_custom_field) for f in field_list]


def create_doctype(doctype_name, fields, module_name, custom=False):
    # Frappe is already connected to the correct site at this point
    if frappe.db.exists("DocType", doctype_name):
        raise Exception(f"DocType '{doctype_name}' already exists.")

    module_doc = None
    if module_name:
        if module_name.lower() == "custom":
            custom = True
        else:
            if frappe.db.exists("Module Def", module_name):
                module_doc = frappe.get_doc("Module Def", module_name)
            elif module_name in frappe.get_installed_apps():
                if not frappe.db.exists("Module Def", module_name):
                    mod = frappe.get_doc({
                        "doctype": "Module Def",
                        "module_name": module_name,
                        "app_name": module_name
                    })
                    mod.insert()
                    frappe.db.commit()
                module_doc = frappe.get_doc("Module Def", module_name)
            else:
                raise Exception(f"Module or App '{module_name}' not found.")
        module_name = module_doc.name if module_doc else module_name
    else:
        module_name = "Custom"
        custom = True

    dt = frappe.new_doc("DocType")
    dt.update({
        "name": doctype_name,
        "module": module_name,
        "custom": 1 if custom else 0,
        "fields": fields,
        "istable": 0,
        "issingle": 0,
        "document_type": "Document"
    })
    # Only include permissions valid for a non-submittable, non-importable DocType
    dt.set("permissions", [{
        "role": "System Manager",
        "read": 1,
        "write": 1,
        "create": 1,
        "delete": 1,
        "print": 1,
        "email": 1,
        "share": 1
    }])
    dt.insert()
    frappe.db.commit()
    return dt.name


@click.command("new-doctype")
@click.argument("doctype_name")
@click.option("-f", "--fields", multiple=True, help="Space-separated field definitions.")
@click.option(
    "-m", "--module", default="Custom",
    help="App or module to create the DocType in (defaults to Custom)."
)
@click.option(
    "--no-interact", is_flag=True, default=False,
    help="Don't prompt; fail if missing info."
)
@pass_context
def new_doctype_cmd(context, doctype_name, fields, module, no_interact):
    """
    Create a new DocType with specified fields in the given module (defaults to 'Custom').
    """
    site = get_site(context)

    with frappe.init_site(site):
        frappe.connect()

        if not fields:
            if no_interact:
                raise Exception("No fields provided. Use -f or remove --no-interact.")
            click.echo("No fields specified. You can add fields later.")
            parsed_fields = []
        else:
            parsed_fields = parse_fields(fields)

        new_dt = create_doctype(doctype_name, parsed_fields, module)
        click.echo(f"DocType '{new_dt}' created in module '{module}'.")


<<<<<<< HEAD
def add_custom_field(doctype_name, field_dict):
    """
    Add a custom field to an existing DocType using Frappe's Custom Field API.
    
    Args:
        doctype_name: Name of the DocType to add field to
        field_dict: Dictionary with field properties
    
    Returns:
        Name of the created custom field (with custom_ prefix if auto-added)
    
    Defaults applied:
    - Fieldname is auto-prefixed with 'custom_' if not already prefixed
    - Label is auto-generated from fieldname if not provided
    - Field is positioned at the end if insert_after is not specified
    - Field is visible (not hidden) by default
    - Field is not in list view by default
    - Field is not in standard filter by default
    """
    # Validate DocType exists
    if not frappe.db.exists("DocType", doctype_name):
        raise Exception(f"DocType '{doctype_name}' does not exist.")
    
    # Get DocType to check if it's customizable
    dt = frappe.get_doc("DocType", doctype_name)
    
    # Check if DocType can be customized
    # Restrictions per Frappe documentation:
    # 1. Cannot customize Single DocTypes
    if dt.get("issingle"):
        raise Exception(
            f"Cannot add custom fields to Single DocType '{doctype_name}'. "
            f"Single DocTypes cannot be customized."
        )
    
    # 2. Cannot customize custom DocTypes (only standard DocTypes can be customized)
    if dt.get("custom"):
        raise Exception(
            f"Cannot add custom fields to custom DocType '{doctype_name}'. "
            f"Only standard DocTypes can be customized. Custom DocTypes should be modified directly."
        )
    
    # 3. Check for core/system DocTypes that shouldn't be customized
    # Core DocTypes are typically in 'frappe' app and have restricted customization
    # Note: This is a soft check - Frappe's create_custom_field will enforce stricter rules
    if dt.get("module") and dt.module.lower() in ["core", "setup"]:
        # Warn but don't block - Frappe's API will handle actual restrictions
        pass
    
    # Apply sensible defaults
    # Frappe's create_custom_field will handle:
    # - Auto-prefixing fieldname with 'custom_' if not prefixed
    # - Auto-generating label from fieldname if not provided
    # - Auto-calculating idx if insert_after is not provided (places at end)
    
    # Normalize fieldname for existence check (Frappe will prefix it)
    fieldname = field_dict.get("fieldname", "")
    normalized_fieldname = fieldname
    if normalized_fieldname and not normalized_fieldname.startswith("custom_"):
        normalized_fieldname = f"custom_{normalized_fieldname}"
    
    # Check for both prefixed and non-prefixed versions
    existing = False
    if normalized_fieldname:
        existing = frappe.db.exists(
            "Custom Field",
            {"dt": doctype_name, "fieldname": normalized_fieldname}
        )
    if not existing and fieldname:
        existing = frappe.db.exists(
            "Custom Field",
            {"dt": doctype_name, "fieldname": fieldname}
        )
    
    if existing:
        raise Exception(
            f"Custom field '{normalized_fieldname or fieldname}' already exists on DocType '{doctype_name}'. "
            f"Use 'update-custom-field' or delete it first."
        )
    
    # Import Frappe's create_custom_field function
    try:
        from frappe.custom.doctype.custom_field.custom_field import create_custom_field
    except ImportError:
        # Fallback: create Custom Field document directly
        cf = frappe.new_doc("Custom Field")
        cf.update({
            "dt": doctype_name,
            **field_dict
        })
        # Frappe will auto-prefix fieldname and set defaults
        cf.insert()
        frappe.db.commit()
        return cf.fieldname
    
    # Use Frappe's create_custom_field API
    # This handles:
    # - Fieldname prefixing (adds 'custom_' if not present)
    # - Label generation (from fieldname if not provided)
    # - idx calculation (from insert_after or end of form)
    # - Database schema updates
    create_custom_field(doctype_name, field_dict)
    frappe.db.commit()
    
    # Return the actual fieldname (Frappe may have prefixed it)
    # Get the actual fieldname from the created Custom Field
    actual_fieldname = field_dict.get("fieldname", "")
    if actual_fieldname and not actual_fieldname.startswith("custom_"):
        actual_fieldname = f"custom_{actual_fieldname}"
    elif not actual_fieldname:
        # If fieldname was generated from label, Frappe will have set it
        # Query to get the actual fieldname
        custom_fields = frappe.get_all(
            "Custom Field",
            filters={"dt": doctype_name},
            fields=["fieldname"],
            order_by="creation desc",
            limit=1
        )
        if custom_fields:
            actual_fieldname = custom_fields[0].fieldname
    
    return actual_fieldname or fieldname


@click.command("add-custom-field")
@click.argument("doctype_name")
@click.option(
    "-f", "--field",
    required=True,
    help="Field definition in format: <fieldname>:<fieldtype>[:<attributes>]"
)
@click.option(
    "--insert-after",
    default=None,
    help="Field name to insert this field after (defaults to end of form if not specified)"
)
@pass_context
def add_custom_field_cmd(context, doctype_name, field, insert_after):
    """
    Add a custom field to an existing DocType.
    
    This command adds fields to standard DocTypes without modifying their JSON files.
    Custom fields are stored separately and merged at runtime.
    
    \b
    SENSIBLE DEFAULTS:
    - Fieldname is auto-prefixed with 'custom_' if not already prefixed
    - Label is auto-generated from fieldname (e.g., 'custom_notes' -> 'Custom Notes')
    - Field is positioned at the end if --insert-after is not specified
    - Field is visible (not hidden) by default
    - Field is not in list view by default
    
    \b
    SIMPLE EXAMPLES:
    
    \b
    # Minimal: Just fieldname and type (placed at end)
    bench --site mysite add-custom-field "Customer" -f "notes:Text"
    
    \b
    # With positioning (recommended)
    bench --site mysite add-custom-field "Customer" \\
      -f "notes:Text" \\
      --insert-after "customer_name"
    
    \b
    # Required field
    bench --site mysite add-custom-field "Sales Invoice" \\
      -f "delivery_instructions:Text:*" \\
      --insert-after "customer"
    
    \b
    # Field visible in list view
    bench --site mysite add-custom-field "Item" \\
      -f "batch_no:Data:inlist" \\
      --insert-after "item_name"
    
    \b
    DETAILED EXAMPLES:
    
    \b
    # Full control: required, unique, in list, with description
    bench --site mysite add-custom-field "Item" \\
      -f "batch_no:Data:*:unique:inlist:desc=Batch number for tracking" \\
      --insert-after "item_name"
    
    \b
    # Conditional field (shows only when condition is met)
    bench --site mysite add-custom-field "Sales Invoice" \\
      -f "discount_reason:Text:depends_on=eval:doc.apply_discount==1" \\
      --insert-after "discount_amount"
    
    \b
    # Conditional requirement (required only when condition is met)
    bench --site mysite add-custom-field "Sales Invoice" \\
      -f "approval_notes:Text:mandatory_depends_on=eval:doc.grand_total>10000" \\
      --insert-after "grand_total"
    
    \b
    # Conditional read-only (read-only when condition is met)
    bench --site mysite add-custom-field "Sales Invoice" \\
      -f "final_amount:Currency:read_only_depends_on=eval:doc.status=='Submitted'" \\
      --insert-after "grand_total"
    
    \b
    # Fetch value from linked document
    bench --site mysite add-custom-field "Sales Invoice" \\
      -f "customer_email:Data:fetch_from=customer.email_id" \\
      --insert-after "customer"
    
    \b
    # Numeric field with precision and width
    bench --site mysite add-custom-field "Sales Invoice" \\
      -f "service_charge:Currency:?=0:width=150:precision=2" \\
      --insert-after "grand_total"
    
    \b
    # Select field with options, bold label, translatable
    bench --site mysite add-custom-field "Customer" \\
      -f "segment:Select:options=Enterprise,SMB,Startup:bold:translatable:inlist" \\
      --insert-after "customer_name"
=======
def validate_customization_allowed(doctype_name):
    """
    Validate that a DocType can be customized according to Frappe restrictions.
    
    Restrictions:
    - Cannot customize core DocTypes
    - Cannot customize Single DocTypes
    - Cannot customize custom DocTypes (only standard)
    """
    if not frappe.db.exists("DocType", doctype_name):
        raise Exception(f"DocType '{doctype_name}' does not exist.")
    
    dt = frappe.get_doc("DocType", doctype_name)
    
    # Check if it's a core DocType (system DocTypes that shouldn't be customized)
    core_doctypes = {"DocType", "DocField", "Custom Field", "Property Setter", "Customize Form"}
    if dt.name in core_doctypes:
        raise Exception(f"Cannot customize core DocType '{doctype_name}'.")
    
    # Check if it's a Single DocType
    if dt.get("issingle"):
        raise Exception(f"Cannot customize Single DocType '{doctype_name}'. Single DocTypes cannot be customized.")
    
    # Check if it's already a custom DocType (can only customize standard DocTypes)
    if dt.get("custom"):
        raise Exception(f"Cannot customize custom DocType '{doctype_name}'. Only standard DocTypes can be customized.")
    
    return dt


def clear_doctype_cache(doctype_name):
    """Clear metadata cache for a DocType after customization."""
    try:
        frappe.clear_cache(doctype=doctype_name)
        frappe.cache().delete_key(f"doctype_meta::{doctype_name}")
    except Exception:
        # Cache clearing is best-effort, don't fail if it doesn't work
        pass


def add_custom_field_to_doctype(doctype_name, field_dict, insert_after=None):
    """
    Add a custom field to an existing DocType.
    
    Args:
        doctype_name: Name of the DocType to customize
        field_dict: Dictionary with field properties
        insert_after: Field name to insert after (optional)
    
    Returns:
        The fieldname of the created custom field
    """
    # Validate customization is allowed
    validate_customization_allowed(doctype_name)
    
    # Ensure fieldname is prefixed with custom_ if not already
    fieldname = field_dict.get("fieldname", "")
    if fieldname and not fieldname.startswith("custom_"):
        field_dict["fieldname"] = f"custom_{fieldname}"
        fieldname = field_dict["fieldname"]
    
    # Set insert_after if provided
    if insert_after:
        field_dict["insert_after"] = insert_after
    
    # Use Frappe's create_custom_field if available
    if create_custom_field:
        create_custom_field(doctype_name, field_dict)
    else:
        # Fallback: create Custom Field document directly
        custom_field = frappe.new_doc("Custom Field")
        custom_field.update({
            "dt": doctype_name,
            **field_dict
        })
        custom_field.insert()
        frappe.db.commit()
    
    # Update database schema
    frappe.db.updatedb(doctype_name)
    frappe.db.commit()
    
    # Clear cache after customization
    clear_doctype_cache(doctype_name)
    
    return fieldname


def infer_property_type(property_name, value):
    """
    Infer property type from property name and value.
    
    Common boolean properties default to 'Check'.
    If value is '0' or '1', assume 'Check'.
    Otherwise, try to infer from property name patterns.
    """
    # Common boolean/check properties
    boolean_properties = {
        'reqd', 'hidden', 'read_only', 'allow_copy', 'track_changes',
        'allow_rename', 'allow_import', 'allow_export', 'allow_print',
        'allow_email', 'allow_share', 'in_list_view', 'in_standard_filter',
        'bold', 'collapsible', 'ignore_user_permissions', 'no_copy',
        'permlevel', 'search_index', 'translatable', 'unique'
    }
    
    if property_name.lower() in boolean_properties:
        return 'Check'
    
    # If value is 0 or 1, likely a Check field
    if value in ('0', '1', 'true', 'false', 'True', 'False'):
        return 'Check'
    
    # Try to infer from value type
    if value.isdigit():
        return 'Int'
    
    try:
        float(value)
        return 'Float'
    except ValueError:
        pass
    
    # Default to Data for unknown types
    return 'Data'


def validate_field_exists(doctype_name, field_name):
    """Validate that a field exists in the DocType."""
    if not field_name:
        return True  # DocType-level property, no field validation needed
    
    dt = frappe.get_doc("DocType", doctype_name)
    
    # Check standard fields
    standard_fields = [f.fieldname for f in dt.fields if not f.get("is_custom_field")]
    if field_name in standard_fields:
        return True
    
    # Check custom fields
    custom_fields = frappe.db.get_all(
        "Custom Field",
        filters={"dt": doctype_name, "fieldname": field_name},
        fields=["name"]
    )
    if custom_fields:
        return True
    
    raise Exception(f"Field '{field_name}' does not exist in DocType '{doctype_name}'.")


def set_property_on_doctype(doctype_name, property_name, value, property_type=None, field_name=None, row_name=None):
    """
    Create a property setter for a DocType, DocField, or DocType Link/Action/State.
    
    Args:
        doctype_name: Name of the DocType
        property_name: Property to set (e.g., 'reqd', 'hidden', 'read_only')
        value: Value to set
        property_type: Type of property ('Check', 'Data', 'Int', etc.). If None, will be inferred.
        field_name: Field name if setting field property (None for DocType property)
        row_name: Row name for DocType Link/Action/State (None for DocType/DocField)
    """
    # Validate customization is allowed (only for standard DocTypes)
    dt = validate_customization_allowed(doctype_name)
    
    # Validate field exists if setting field property
    if field_name:
        validate_field_exists(doctype_name, field_name)
    
    # Infer property type if not provided
    if property_type is None:
        property_type = infer_property_type(property_name, value)
    
    # Use Frappe's make_property_setter (supports DocType and DocField)
    # For DocType Link/Action/State, we need to create Property Setter manually
    if row_name:
        # Create Property Setter for DocType Link/Action/State manually
        # Try to infer doctype_or_field from property name or default to DocType Link
        if "action" in property_name.lower():
            doctype_or_field = "DocType Action"
        elif "state" in property_name.lower():
            doctype_or_field = "DocType State"
        else:
            doctype_or_field = "DocType Link"  # Default
        
        # Create Property Setter document directly
        ps = frappe.new_doc("Property Setter")
        ps.update({
            "doc_type": doctype_name,
            "doctype_or_field": doctype_or_field,
            "row_name": row_name,
            "property": property_name,
            "property_type": property_type,
            "value": value
        })
        ps.insert()
    else:
        # Use Frappe's make_property_setter for DocType and DocField
        frappe.make_property_setter(
            doctype=doctype_name,
            fieldname=field_name,
            property=property_name,
            value=value,
            property_type=property_type,
            for_doctype=(field_name is None)
        )
    
    frappe.db.commit()
    
    # Clear cache after customization
    clear_doctype_cache(doctype_name)


@click.command("customize-doctype")
@click.argument("doctype_name")
@click.option(
    "-f", "--fields", multiple=True,
    help="Custom field definitions to add (same syntax as new-doctype)."
)
@click.option(
    "--insert-after", default=None,
    help="Field name to insert custom fields after (defaults to end)."
)
@pass_context
def customize_doctype_cmd(context, doctype_name, fields, insert_after):
    """
    Add custom fields to an existing DocType.
    
    Restrictions:
    - Only standard DocTypes can be customized (not custom DocTypes)
    - Cannot customize Single DocTypes
    - Cannot customize core DocTypes (DocType, DocField, etc.)
    
    Example:
        bench --site mysite customize-doctype "Sales Invoice" \\
            -f "custom_notes:Text" \\
            -f "custom_priority:Select:options=Low,Medium,High" \\
            --insert-after "customer"
>>>>>>> c61216a8
    """
    site = get_site(context)
    
    with frappe.init_site(site):
        frappe.connect()
        
<<<<<<< HEAD
        # Parse field definition
        try:
            field_dict = parse_field_definition(field, for_custom_field=True)
        except ValueError as e:
            raise click.ClickException(str(e))
        
        # Override insert_after if provided via option
        if insert_after:
            field_dict["insert_after"] = insert_after
        
        # Add custom field
        try:
            field_name = add_custom_field(doctype_name, field_dict)
            click.echo(
                f"Custom field '{field_name}' added to DocType '{doctype_name}'. "
                f"Refresh your browser to see the changes."
            )
        except Exception as e:
            raise click.ClickException(str(e))


# Register commands for bench to discover
commands = [new_doctype_cmd, add_custom_field_cmd]
=======
        if not fields:
            raise click.UsageError("No fields provided. Use -f to specify custom fields.")
        
        parsed_fields = parse_fields(fields)
        
        # Track the last inserted field for sequential insertion
        last_inserted = insert_after
        
        for field_dict in parsed_fields:
            try:
                # Use last_inserted if insert_after was specified, otherwise None
                current_insert_after = last_inserted if insert_after else None
                fieldname = add_custom_field_to_doctype(doctype_name, field_dict, current_insert_after)
                click.echo(f"Added custom field '{fieldname}' to '{doctype_name}'.")
                # Update last_inserted for next iteration (sequential insertion)
                last_inserted = fieldname
            except Exception as e:
                click.echo(f"Error adding field '{field_dict.get('fieldname', 'unknown')}': {e}", err=True)
                raise
        
        click.echo(f"Customized DocType '{doctype_name}' with {len(parsed_fields)} field(s).")


@click.command("set-property")
@click.argument("doctype_name")
@click.option(
    "--property", required=True,
    help="Property name to set (e.g., 'reqd', 'hidden', 'read_only', 'allow_copy')."
)
@click.option(
    "--value", required=True,
    help="Value to set for the property (e.g., '1' or '0' for Check fields)."
)
@click.option(
    "--property-type", default=None,
    help="Property type: 'Check', 'Data', 'Int', 'Select', etc. (auto-detected if omitted)."
)
@click.option(
    "--field", default=None,
    help="Field name if setting field property (omit for DocType-level property)."
)
@click.option(
    "--row-name", default=None,
    help="Row name for DocType Link/Action/State properties (omit for DocType/DocField properties)."
)
@pass_context
def set_property_cmd(context, doctype_name, property, value, property_type, field, row_name):
    """
    Set a property on a DocType, DocField, or DocType Link/Action/State using Property Setter.
    
    Restrictions:
    - Only standard DocTypes can be customized (not custom DocTypes)
    - Cannot customize Single DocTypes
    - Cannot customize core DocTypes
    - Field must exist before setting its properties
    
    Property type is auto-detected for common properties (reqd, hidden, etc.).
    For boolean properties, use '1' for true and '0' for false.
    
    Examples:
        # Simple: Make a field required (property-type auto-detected)
        bench --site mysite set-property "Sales Invoice" \\
            --property "reqd" --value "1" --field "customer"
        
        # Simple: Hide a field
        bench --site mysite set-property "Sales Invoice" \\
            --property "hidden" --value "1" --field "remarks"
        
        # Simple: Enable copy on DocType
        bench --site mysite set-property "Sales Invoice" \\
            --property "allow_copy" --value "1"
        
        # Detailed: Explicit property type
        bench --site mysite set-property "Sales Invoice" \\
            --property "label" --value "Customer Name" --property-type "Data" \\
            --field "customer"
    """
    site = get_site(context)
    
    with frappe.init_site(site):
        frappe.connect()
        
        try:
            inferred_type = infer_property_type(property, value) if property_type is None else property_type
            set_property_on_doctype(doctype_name, property, value, inferred_type, field, row_name)
            
            # Determine target description
            if row_name:
                target = f"row '{row_name}'"
            elif field:
                target = f"field '{field}'"
            else:
                target = "DocType"
            
            type_info = f" (type: {inferred_type})" if property_type is None else ""
            click.echo(f"Set property '{property}' = '{value}' on {target} of '{doctype_name}'{type_info}.")
        except Exception as e:
            click.echo(f"Error setting property: {e}", err=True)
            raise


# Register commands for bench to discover
commands = [new_doctype_cmd, customize_doctype_cmd, set_property_cmd]
>>>>>>> c61216a8
<|MERGE_RESOLUTION|>--- conflicted
+++ resolved
@@ -253,7 +253,6 @@
         click.echo(f"DocType '{new_dt}' created in module '{module}'.")
 
 
-<<<<<<< HEAD
 def add_custom_field(doctype_name, field_dict):
     """
     Add a custom field to an existing DocType using Frappe's Custom Field API.
@@ -476,7 +475,6 @@
     bench --site mysite add-custom-field "Customer" \\
       -f "segment:Select:options=Enterprise,SMB,Startup:bold:translatable:inlist" \\
       --insert-after "customer_name"
-=======
 def validate_customization_allowed(doctype_name):
     """
     Validate that a DocType can be customized according to Frappe restrictions.
@@ -715,14 +713,12 @@
             -f "custom_notes:Text" \\
             -f "custom_priority:Select:options=Low,Medium,High" \\
             --insert-after "customer"
->>>>>>> c61216a8
     """
     site = get_site(context)
     
     with frappe.init_site(site):
         frappe.connect()
         
-<<<<<<< HEAD
         # Parse field definition
         try:
             field_dict = parse_field_definition(field, for_custom_field=True)
@@ -746,7 +742,6 @@
 
 # Register commands for bench to discover
 commands = [new_doctype_cmd, add_custom_field_cmd]
-=======
         if not fields:
             raise click.UsageError("No fields provided. Use -f to specify custom fields.")
         
@@ -849,5 +844,4 @@
 
 
 # Register commands for bench to discover
-commands = [new_doctype_cmd, customize_doctype_cmd, set_property_cmd]
->>>>>>> c61216a8
+commands = [new_doctype_cmd, customize_doctype_cmd, set_property_cmd]